# Copyright (c) 2021, EleutherAI contributors
#
# Licensed under the Apache License, Version 2.0 (the "License");
# you may not use this file except in compliance with the License.
# You may obtain a copy of the License at
#
#     http://www.apache.org/licenses/LICENSE-2.0
#
# Unless required by applicable law or agreed to in writing, software
# distributed under the License is distributed on an "AS IS" BASIS,
# WITHOUT WARRANTIES OR CONDITIONS OF ANY KIND, either express or implied.
# See the License for the specific language governing permissions and
# limitations under the License.

import argparse
import json
import os
import logging
import yaml
from deepspeed.launcher.runner import DLTS_HOSTFILE

from megatron.utils import obtain_resource_pool
from megatron.arguments import _get_parser
import torch
import shortuuid

log = logging.getLogger('ConfigMonster')


def _get_megatron_keys(_megatron_keys_exclude):
    _megatron_keys = list(_get_parser()._option_string_actions.keys())
    _megatron_keys = [item.replace('--', '') for item in _megatron_keys]
    for item in _megatron_keys_exclude:
        try:
            _megatron_keys.remove(item)
        except ValueError:
            pass
    return _megatron_keys


ds_runner_keys = ['hostfile', 'include', 'exclude', 'num_nodes', 'num_gpus', 'master_port', 'master_addr', 'launcher',
                  'launcher_args', 'detect_nvlink_pairs']  # handle separately: 'user_script', 'user_args'

megatron_keys_exclude = [
    'fp16',  # Duplicated in ds_config
    'gas',  # Duplicate of `gradient_accumulation_steps` in ds_config,
    '-h', 'help'  # Argparse arguments - unneeded
          'zero-stage', 'zero-reduce-scatter', 'zero-contiguous-gradients',
    'zero-reduce-bucket-size', 'zero-allgather-bucket-size',  # all zero params from ds_config
    'clip-grad',
    'deepspeed'
]

megatron_keys = _get_megatron_keys(megatron_keys_exclude)

# DS Config manually taken from https://www.deepspeed.ai/docs/config-json/ plus some undocumented keys
ds_config_keys = ['train_batch_size', 'train_micro_batch_size_per_gpu', 'gradient_accumulation_steps', 'optimizer',
                  'scheduler', 'fp32_allreduce', 'prescale_gradients', 'gradient_predivide_factor', 'sparse_gradients',
                  'fp16', 'amp', 'gradient_clipping', 'zero_optimization', 'steps_per_print', 'wall_clock_breakdown',
                  'dump_state', 'flops_profiler', 'activation_checkpointing', 'sparse_attention',
                  'zero_allow_untested_optimizer', ]

neox_config_keys = ['wandb_group', 'wandb_team', 'git_hash']

ds_runner_keys_exclude = []

ds_config_keys_exclude = []

#############
# DEFAULTS: #
#############

ZERO_DEFAULTS = {
    "stage": 0,
    "allgather_partitions": True,
    "reduce_scatter": True,
    "allgather_bucket_size": int(5e8),
    "overlap_comm": False,
    "reduce_scatter": True,
    "reduce_bucket_size": int(5e8),
    "contiguous_gradients": False,
    "cpu_offload": False
}

GRADIENT_CLIPPING_DEFAULT = 1.0

OPTIMIZER_OPTIONS = ["adam", "onebitadam", "cpu_adam", "cpu_torch_adam"]

OPT_DEFAULT = "adam"
OPT_PARAMS_DEFAULTS = {
    "lr": 0.001,
    "betas": [
        0.9,
        0.999
    ],
    "eps": 1e-8,
    "weight_decay": 0,
    "freeze_step": 400,
    "momentum": 0.0,
    "cuda_aware": False
}


def _set_zero_params(ds_conf, megatron_conf):
    """
    sets the zero params in the megatron args from deepspeed-style params
    """
    ds_zero_params = ds_conf.get("zero_optimization", ZERO_DEFAULTS)
    megatron_conf['zero-stage'] = ds_zero_params.get('stage', ZERO_DEFAULTS['stage'])
    megatron_conf['zero-reduce-scatter'] = ds_zero_params.get('reduce_scatter', ZERO_DEFAULTS['reduce_scatter'])
    megatron_conf['zero-contiguous-gradients'] = ds_zero_params.get('contiguous_gradients',
                                                                    ZERO_DEFAULTS['contiguous_gradients'])
    megatron_conf['zero-reduce-bucket-size'] = ds_zero_params.get('reduce_bucket_size',
                                                                  ZERO_DEFAULTS['reduce_bucket_size'])
    megatron_conf['zero-allgather-bucket-size'] = ds_zero_params.get('allgather_bucket_size',
                                                                     ZERO_DEFAULTS['allgather_bucket_size'])


def _megatron_to_ds_scheduler_args(ds_conf, megatron_conf):
    """
    in the case of onebitadam, deepspeed needs to initialize the lr scheduler (because reasons).
    This function converts the megatron style scheduler args to deepspeed ones.
    """
    opt_params = ds_conf.get("optimizer", {"type": OPT_DEFAULT, "params": OPT_PARAMS_DEFAULTS})
    ds_conf["scheduler"] = {
        "type": "WarmupDecayLR",  # for now this is the only ds scheduler offering decay
        "params": {
            "warmup_min_lr": 0,
            "warmup_max_lr": opt_params["params"]["lr"],
            "warmup_num_steps": int(megatron_conf["train-iters"] * megatron_conf["warmup"]),
            "total_num_steps": megatron_conf.get("lr-decay-iters", megatron_conf["train-iters"])
        }}


def _set_scheduler_params(ds_conf, megatron_conf):
    """
    Sets deepspeed style lr scheduler params from megatron style params
    """
    opt_params = ds_conf.get("optimizer", {"type": OPT_DEFAULT, "params": OPT_PARAMS_DEFAULTS})
    if opt_params["type"].lower() == "onebitadam":
        # onebitadam needs to instantiated by deepspeed, and so we need to pass deepspeed scheduler args
        # for all other optimizers, the scheduling is handled by megatron
        _megatron_to_ds_scheduler_args(ds_conf, megatron_conf)


def _set_optimizer_params(ds_conf, megatron_conf):
    """
    Sets megatron style optimizer params from deepspeed style params
    """
    opt_params = ds_conf.get("optimizer", {"type": OPT_DEFAULT, "params": OPT_PARAMS_DEFAULTS})
    megatron_conf['lr'] = opt_params['params'].get('lr', OPT_PARAMS_DEFAULTS['lr'])
    megatron_conf['adam-beta1'] = opt_params['params'].get('betas', OPT_PARAMS_DEFAULTS['betas'])[0]
    megatron_conf['adam-beta2'] = opt_params['params'].get('betas', OPT_PARAMS_DEFAULTS['betas'])[1]
    megatron_conf['adam-eps'] = opt_params['params'].get('eps', OPT_PARAMS_DEFAULTS['eps'])
    megatron_conf['momentum'] = opt_params['params'].get('momentum', OPT_PARAMS_DEFAULTS['momentum'])

    assert megatron_conf['lr'] is not None
    if opt_params["type"].lower() == "adam":
        pass
    elif opt_params["type"].lower() == "onebitadam":
        megatron_conf['onebitadam'] = True
    elif opt_params["type"].lower() == "cpu_adam":
        megatron_conf['cpu-optimizer'] = True
    elif opt_params["type"].lower() == "cpu_torch_adam":
        megatron_conf['cpu_torch_adam'] = True
    elif opt_params["type"].lower() == "sm3":
        megatron_conf['sm3'] = True
    else:
        raise ValueError(
            f'Optimizer type {opt_params["type"]} not recognized, please choose from: \n {OPTIMIZER_OPTIONS}')


def _batch_assertion(world_size, train_batch, micro_batch, grad_acc):
    assert train_batch > 0, \
        f'Train batch size: {train_batch} has to be greater than 0'

    assert micro_batch > 0, \
        f'Micro batch size per gpu: {micro_batch} has to be greater than 0'

    assert grad_acc > 0, \
        f'Gradient accumulation steps: {grad_acc} has to be greater than 0'

    assert train_batch == micro_batch * grad_acc * world_size, \
        (f'Check batch related parameters. train_batch_size is not equal'
         ' to micro_batch_per_gpu * gradient_acc_step * world_size'
         f'{train_batch} != {micro_batch} * {grad_acc} * {world_size}')


def _set_batch_parameters(world_size, train_batch=None, micro_batch=None, grad_acc=None):
    # all values are provided nothing needs to be set
    if train_batch is not None and \
            micro_batch is not None and \
            grad_acc is not None:
        return train_batch, micro_batch, grad_acc

    # gradient_accumulation_steps needs to be set
    elif train_batch is not None and \
            micro_batch is not None:
        grad_acc = train_batch // micro_batch
        grad_acc //= world_size

    # micro_batch_per_gpu needs to be set
    elif train_batch is not None and \
            grad_acc is not None:
        micro_batch = train_batch // world_size
        micro_batch //= grad_acc

    # train_batch_size needs to be set
    elif micro_batch is not None and \
            grad_acc is not None:
        train_batch = micro_batch * grad_acc
        train_batch *= world_size

    # gradient_accumulation_steps and micro_batch_per_gpus is set
    elif train_batch is not None:
        grad_acc = 1
        micro_batch = train_batch // world_size

    # train_batch_size and gradient_accumulation_step is set
    elif micro_batch is not None:
        train_batch = micro_batch * world_size
        grad_acc = 1

    # either none of the three parameters are provided or just gradient_accumulation_step is provided
    else:
        assert False, \
            'Either train_batch_size or micro_batch_per_gpu needs to be provided'
    return train_batch, micro_batch, grad_acc


def _configure_train_batch_size(world_size, train_batch=None, micro_batch=None, grad_acc=None):
    """
    Configures batch size related parameters and checks for correctness.
    Modified from deepspeed.DeepSpeedConfig._set_batch_related_parameters.
    """
    train_batch, micro_batch, grad_acc = _set_batch_parameters(world_size, train_batch, micro_batch, grad_acc)
    print(train_batch, micro_batch, grad_acc)
    _batch_assertion(world_size, train_batch=train_batch, micro_batch=micro_batch, grad_acc=grad_acc)
    return train_batch, micro_batch, grad_acc


class ConfigMonster:
    """ Clearing up megatron's config monstrosity. """

    def __init__(self):
        pass

    @staticmethod
    def construct_arg_parser():
        parser = argparse.ArgumentParser(description='GPT-NeoX Configuration',
                                         allow_abbrev=False)

        parser.add_argument("user_script",
                            type=str,
                            help="User script to launch, followed by any required "
                                 "arguments.")

        parser.add_argument("--conf_dir", '-d',
                            type=str,
                            default=None,
                            help="Directory to prefix to all configuration file paths")

        parser.add_argument("conf_file",
                            type=str,
                            nargs='+',
                            help="Configuration file path. Multiple files can be provided and will be merged.")

        return parser

    @staticmethod
    def parse_args(parser: argparse.ArgumentParser, args=None, extra_conf=None, default_conf=None):
        """
        Parse User Arguments
        """
        args = parser.parse_args(args)

        # Validate user_script exists
        assert os.path.exists(args.user_script), f"User script could not be found: {args.user_script}"

        conf_files = args.conf_file
        if args.conf_dir:
            conf_files = [os.path.join(args.conf_dir, f) for f in conf_files]

        # enables us to pass in `small` instead of `small.yml`
        for cf in conf_files:
            if not cf.endswith('.yml'):
                cf += '.yml'

        # Load and merge all configuration
        conf = {} if extra_conf is None else extra_conf
        for path in conf_files:
            with open(path) as f:
                conf_i = yaml.load(f, Loader=yaml.FullLoader)

            # Check there is are no duplicate keys
            confs_keys = set(conf.keys())
            conf_i_keys = set(conf_i.keys())
            key_intersection = confs_keys.intersection(conf_i_keys)
            assert len(key_intersection) == 0, f'Conf file {path} has duplicate keys with previously ' \
                                               f'loaded file:  {key_intersection}'

            conf.update(conf_i)
<<<<<<< HEAD

        # Default values that are used if not already set
        default_conf = {} if default_conf is None else default_conf
        for k, v in default_conf.items():
            if k not in conf:
                conf[k] = v

=======
        # make sure wandb_group is unique
        if conf.get('wandb_group') is None:
            conf['wandb_group'] = shortuuid.uuid()
        else:
            conf['wandb_group'] = str(conf['wandb_group']) + shortuuid.uuid()
>>>>>>> 664a8225
        # Assert there are no keys that are not recognised
        unrecognised_keys = [key for key in conf.keys()
                             if key not in ds_runner_keys + megatron_keys + ds_config_keys + neox_config_keys]
        assert len(unrecognised_keys) == 0, f"Configuration parameters not recognised: {', '.join(unrecognised_keys)}"

        # Configuration parameters not specified
        params_missing = [key for key in ds_runner_keys + megatron_keys + ds_config_keys + neox_config_keys
                          if key not in conf]
        if len(params_missing) > 0:
            log.debug(f'Configuration parameters not specified: {", ".join(params_missing)}')

        return args, conf

    @staticmethod
    def derive_params_and_split(conf):
        """
        Derive and insert implicit parameters
        """

        # Get number of GPUs param or hostfile to determine train_batch_size
        num_gpus = conf.get('num_gpus')
        if num_gpus is None:
            if 'hostfile' in conf or os.path.exists(DLTS_HOSTFILE):
                hostfile_path = conf.get('hostfile', DLTS_HOSTFILE)
                resources = obtain_resource_pool(hostfile_path, conf.get('include', ''), conf.get('exclude', ''))
                num_gpus = sum(map(len, resources.values()))
            else:
                num_gpus = torch.cuda.device_count()
                conf["num_gpus"] = num_gpus

        log.info(f"Total number of GPUs determined to be: {num_gpus}")

        # get world size in the model/pipe parallel case, the actual `world size` deepspeed uses is the size of the
        # data-parallel group, or (num_gpus / mp_size) / pp_size
        pp_size = conf.get('pipe-parallel-size', 0)
        pp_size = pp_size if pp_size >= 1 else 1
        mp_size = conf.get('model-parallel-size', 0)
        mp_size = mp_size if mp_size >= 1 else 1
                      
        # pp_size and mp_size are only used here to compute world_size and nowhere else. The way that these values actually get to deepspeed
        # is through convert_to_old_args. The entire chain of how that happens:
        # https://github.com/EleutherAI/gpt-neox/blob/2ceefba0ef12b94eb35a518f7dea9f34fc43c9af/megatron/arguments.py#L430
        # https://github.com/EleutherAI/gpt-neox/blob/2ceefba0ef12b94eb35a518f7dea9f34fc43c9af/megatron/arguments.py#L45
        # https://github.com/EleutherAI/gpt-neox/blob/2ceefba0ef12b94eb35a518f7dea9f34fc43c9af/megatron/config_monster.py#L17
        # https://github.com/EleutherAI/gpt-neox/blob/2ceefba0ef12b94eb35a518f7dea9f34fc43c9af/megatron/config_monster.py#L40
        # https://github.com/EleutherAI/gpt-neox/blob/2ceefba0ef12b94eb35a518f7dea9f34fc43c9af/megatron/config_monster.py#L330

        world_size = ((num_gpus / pp_size) / mp_size)
        assert world_size % 1 == 0, f"(num_gpus / pp_size) / mp_size [({num_gpus} / {pp_size}) / {mp_size}] must be a whole number"

        # Automatically derive train_batch_size = train_micro_batch_size_per_gpu*num_gpus*gradient_accumulation_steps
        conf['train_batch_size'], conf['train_micro_batch_size_per_gpu'], conf[
            'gradient_accumulation_steps'] = _configure_train_batch_size(world_size, conf.get('train_batch_size'),
                                                                         conf.get('train_micro_batch_size_per_gpu'),
                                                                         conf.get('gradient_accumulation_steps'))
        conf['gradient_accumulation_steps'] = int(conf['gradient_accumulation_steps'])
        conf['batch-size'] = conf['train_micro_batch_size_per_gpu']  # we need to pass batch size into megatron

        ds_runner_conf = {key: conf[key] for key in ds_runner_keys if key in conf}
        megatron_conf = {key: conf[key] for key in megatron_keys + neox_config_keys if key in conf}
        ds_config_conf = {key: conf[key] for key in ds_config_keys if key in conf}

        # Items duplicated
        megatron_conf['deepspeed'] = True # should always be using deepspeed
        ds_config_conf['deepspeed'] = True
        megatron_conf['fp16'] = conf.get('fp16', {}).get('enabled', False)
        megatron_conf['gas'] = conf.get('gradient_accumulation_steps')
        _set_zero_params(ds_config_conf, megatron_conf)
        megatron_conf['clip-grad'] = ds_config_conf.get('gradient_clipping', GRADIENT_CLIPPING_DEFAULT)
        _set_scheduler_params(ds_config_conf, megatron_conf)
        _set_optimizer_params(ds_config_conf, megatron_conf)

        return ds_runner_conf, megatron_conf, ds_config_conf

    @staticmethod
    def convert_to_old_args(parsed_args, ds_runner_conf, megatron_conf, ds_config_conf):
        """
        Split configuration into DS runner, megatron and DS conf file parts.
        Convert constituents into arguments which deepspeed and megatron expect.
        """

        def convert_(k, v):
            if isinstance(v, bool):
                if v:
                    return [f'--{k}']
                else:
                    return []
            if v is None:
                return []
            return [f'--{k}', str(v)]

        # Convert to CLI args
        ds_runner_args = [e for k, v in ds_runner_conf.items() for e in convert_(k, v)]
        user_script_args = (
                [e for k, v in megatron_conf.items() for e in convert_(k, v)]
                + ['--deepspeed_config', json.dumps(ds_config_conf, separators=(',', ':'))])

        old_style_args = ds_runner_args + [parsed_args.user_script] + user_script_args

        return old_style_args, ds_runner_args, user_script_args

    def consume_args(self, args=None, extra_conf=None, default_conf=None):
        """
        Parse CLI args. Transform and derive other params.
        Convert to old style CLI args for deepspeed and megatron.
        """
        parser = self.construct_arg_parser()
        parsed_args, conf = self.parse_args(parser, args, extra_conf, default_conf)
        ds_runner_conf, megatron_conf, ds_config_conf = self.derive_params_and_split(conf)
        old_style_args, ds_runner_args, user_script_args = self.convert_to_old_args(parsed_args, ds_runner_conf, megatron_conf, ds_config_conf)
        log.info(f"GPT-NEOX config: {conf}")
        return old_style_args, conf<|MERGE_RESOLUTION|>--- conflicted
+++ resolved
@@ -300,21 +300,12 @@
                                                f'loaded file:  {key_intersection}'
 
             conf.update(conf_i)
-<<<<<<< HEAD
-
-        # Default values that are used if not already set
-        default_conf = {} if default_conf is None else default_conf
-        for k, v in default_conf.items():
-            if k not in conf:
-                conf[k] = v
-
-=======
+          
         # make sure wandb_group is unique
         if conf.get('wandb_group') is None:
             conf['wandb_group'] = shortuuid.uuid()
         else:
             conf['wandb_group'] = str(conf['wandb_group']) + shortuuid.uuid()
->>>>>>> 664a8225
         # Assert there are no keys that are not recognised
         unrecognised_keys = [key for key in conf.keys()
                              if key not in ds_runner_keys + megatron_keys + ds_config_keys + neox_config_keys]
